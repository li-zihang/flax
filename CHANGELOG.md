--- conflicted
+++ resolved
@@ -16,20 +16,14 @@
  -
  -
  -
-<<<<<<< HEAD
  - Bug Fix: Disallow modifying attributes in Modules after they are initialized.
  - Adds `Module.bind` for binding variables and RNGs to an interactive Module.
  -
-=======
+ -
  -
  - Add option to overwrite existing checkpoints in `save_checkpoint`.
  - Raise an error when saving a checkpoint which has a smaller step than the
    latest checkpoint already saved.
->>>>>>> 44a03d83
- -
- -
- -
- -
  -
  -
  -
