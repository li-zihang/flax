--- conflicted
+++ resolved
@@ -40,10 +40,7 @@
 from jax import lax
 from jax import random
 from jax.lib import xla_client
-<<<<<<< HEAD
 import numpy as np
-=======
->>>>>>> 6b55cfbc
 
 import jax.numpy as jnp
 
@@ -142,15 +139,9 @@
     grad_fn = jax.value_and_grad(loss_fn, has_aux=True)
     aux, grad = grad_fn(optimizer.target)
     # Re-use same axis_name as in the call to `pmap(...train_step...)` below.
-<<<<<<< HEAD
   new_model_state, logits = aux[1]
   new_optimizer = optimizer.apply_gradient(grad, learning_rate=lr)
-=======
-    # grad = lax.pmean(grad, axis_name='batch')
-  new_model_state, logits = aux[1]
-  new_optimizer = optimizer.apply_gradient(grad, learning_rate=lr)
-
->>>>>>> 6b55cfbc
+
   metrics = compute_metrics(logits, batch[1])
   metrics['learning_rate'] = lr
 
@@ -165,14 +156,7 @@
   new_state = state.replace(
       step=step + 1, optimizer=new_optimizer, model_state=new_model_state,
       dynamic_scale=dynamic_scale)
-<<<<<<< HEAD
   return new_state, (metrics["accuracy"], metrics["loss"])
-=======
-
-  return new_state, (metrics["accuracy"], metrics["loss"])
-
->>>>>>> 6b55cfbc
-
 
 def eval_step(apply_fn, state, batch):
   params = state.optimizer.target
@@ -188,16 +172,9 @@
   def _prepare(x):
     # Use _numpy() for zero-copy conversion between TF and NumPy.
     x = x._numpy()  # pylint: disable=protected-access
-
-<<<<<<< HEAD
     # Change data type from int64 to int32 as ipu-infeed does not take int64.
     if (len(x.shape) == 1):
       x = x.astype(np.int32)
-=======
-    # reshape (host_batch_size, height, width, 3) to
-    # (local_devices, device_batch_size, height, width, 3)
-    # return x.reshape((local_device_count, -1) + x.shape[1:])
->>>>>>> 6b55cfbc
     return x
 
   return jax.tree_map(_prepare, xs)
@@ -310,14 +287,6 @@
       dataset_builder.info.splits['train'].num_examples // config.batch_size
   )
 
-<<<<<<< HEAD
-=======
-  # if config.num_train_steps == -1:
-  #   num_steps = int(steps_per_epoch * config.num_epochs)
-  # else:
-  #   num_steps = config.num_train_steps
->>>>>>> 6b55cfbc
-
   if config.steps_per_eval == -1:
     num_validation_examples = dataset_builder.info.splits[
         'validation'].num_examples
@@ -325,11 +294,6 @@
   else:
     steps_per_eval = config.steps_per_eval
 
-<<<<<<< HEAD
-=======
-  # steps_per_checkpoint = steps_per_epoch * 10
->>>>>>> 6b55cfbc
-
   base_learning_rate = config.learning_rate * config.batch_size / 256.
 
   model_cls = getattr(models, config.model)
@@ -339,11 +303,6 @@
   state = create_train_state(rng, config, model, image_size)
   state = restore_checkpoint(state, workdir)
   # step_offset > 0 if restarting from checkpoint
-<<<<<<< HEAD
-=======
-  # step_offset = int(state.step)
-  # state = jax_utils.replicate(state)
->>>>>>> 6b55cfbc
 
   learning_rate_fn = create_learning_rate_fn(
       config, base_learning_rate, steps_per_epoch)
@@ -356,12 +315,7 @@
   to_infeed_shape = (jax.ShapedArray((config.batch_size, image_size, image_size, 3), dtype=jnp.float32),
                    jax.ShapedArray((config.batch_size, 1), dtype=jnp.int32))
 
-<<<<<<< HEAD
   def train_loop(_, state):
-=======
-
-  def update_(_, state):
->>>>>>> 6b55cfbc
     token = lax.create_token()
     batch, token = lax.infeed(
         token, shape=to_infeed_shape)
@@ -369,11 +323,7 @@
     lax.outfeed(token, metrics)
     return state
 
-<<<<<<< HEAD
   def eval_loop(_, state):
-=======
-  def eval_(_, state):
->>>>>>> 6b55cfbc
     token = lax.create_token()
     batch, token = lax.infeed(
         token, shape=to_infeed_shape)
@@ -381,7 +331,6 @@
     return state
 
   @functools.partial(jax.jit, backend='ipu', donate_argnums=[2])
-<<<<<<< HEAD
   def train_loops(start, end, state):
     state = lax.fori_loop(start, end, train_loop, state)
     return state
@@ -389,15 +338,6 @@
   @functools.partial(jax.jit, backend='ipu', donate_argnums=[2])
   def eval_loops(start, end, state):
     state = lax.fori_loop(start, end, eval_loop, state)
-=======
-  def train_loop(start, end, state):
-    state = lax.fori_loop(start, end, update_, state)
-    return state
-
-  @functools.partial(jax.jit, backend='ipu', donate_argnums=[1])
-  def eval_loop(n_eval_num, state):
-    state = lax.fori_loop(0, n_eval_num, eval_, state)
->>>>>>> 6b55cfbc
     return state
 
   eval_metrics = []
@@ -414,16 +354,9 @@
     logging.info('Prepare train dataset!')
     for _, batch in zip(range(steps_per_epoch), train_iter):
       batch = tuple(batch.values())
-<<<<<<< HEAD
-      # batch1 = (batch[0], batch[1].astype(jnp.int32))
       device.transfer_to_infeed(batch)
     logging.info('Finished train dataset!')
     state = train_loops(epoch * steps_per_epoch, (epoch + 1) * steps_per_epoch, state)
-=======
-      device.transfer_to_infeed(batch)
-    logging.info('Finished train dataset!')
-    state = train_loop(epoch * steps_per_epoch, (epoch + 1) * steps_per_epoch, state)
->>>>>>> 6b55cfbc
     epoch_time = time.time() - start_time
     print("Train epoch {} in {:0.2f} sec".format(epoch, epoch_time))
     for _ in range(steps_per_epoch):
@@ -442,23 +375,13 @@
     logging.info('Prepare eval dataset!')
     for _, batch in zip(range(steps_per_eval), eval_iter):
       batch = tuple(batch.values())
-<<<<<<< HEAD
-      # batch1 = (batch[0], batch[1].astype(jnp.int32))
       device.transfer_to_infeed(batch)
     logging.info('Finished eval dataset!')
-    
     state = eval_loops(0, steps_per_eval, state)
-=======
-      device.transfer_to_infeed(batch)
-    logging.info('Finished eval dataset!')
-    
-    state = eval_loop(steps_per_eval, state)
->>>>>>> 6b55cfbc
     for _ in range(steps_per_eval):
       eval_acc, eval_loss = device.transfer_from_outfeed(xla_client.shape_from_pyval((x, y))
                                           .with_major_to_minor_layout_if_absent())
       eval_metrics.append({"loss":eval_loss, "accuracy":eval_acc})
-<<<<<<< HEAD
     
     eval_metrics = common_utils.get_metrics(eval_metrics)
     summary = jax.tree_map(lambda x: x.mean(), eval_metrics)
@@ -466,8 +389,6 @@
                    epoch, summary['loss'], summary['accuracy'] * 100)
     eval_time = time.time() - start_time
     print("Epoch {} in {:0.2f} sec, with eval".format(epoch, eval_time))
-=======
->>>>>>> 6b55cfbc
 
   # Wait until computations are done before exiting
   jax.random.normal(jax.random.PRNGKey(0), ()).block_until_ready()
