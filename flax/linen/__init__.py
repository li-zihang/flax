--- conflicted
+++ resolved
@@ -27,11 +27,7 @@
 from .module import Module, compact, enable_named_call, disable_named_call, Variable
 from .normalization import BatchNorm, GroupNorm, LayerNorm
 from .pooling import avg_pool, max_pool
-<<<<<<< HEAD
-from .recurrent import GRUCell, LSTMCell, OptimizedLSTMCell
-=======
-from .recurrent import GRUCell, LSTMCell, ConvLSTM
->>>>>>> 9a0b06d2
+from .recurrent import GRUCell, LSTMCell, ConvLSTM, OptimizedLSTMCell
 from .stochastic import Dropout
 from .transforms import jit, named_call, remat, scan, vmap
 from .initializers import zeros, ones
